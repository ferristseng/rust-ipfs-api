[package]
name                      = "ipfs-api"
description               = "Implementation of an IPFS HTTP API client"
authors                   = ["Ferris Tseng <ferristseng@fastmail.fm>"]
edition                   = "2018"
documentation             = "https://docs.rs/ipfs-api"
repository                = "https://github.com/ferristseng/rust-ipfs-api"
keywords                  = ["ipfs"]
categories                = ["filesystem", "web-programming"]
version                   = "0.11.0"
readme                    = "../README.md"
license                   = "MIT OR Apache-2.0"

[badges]
travis-ci                 = { repository = "ferristseng/rust-ipfs-api" }

[features]
default                   = ["with-hyper-tls", "with-builder"]
with-hyper-tls            = ["with-hyper", "hyper-tls"]
with-hyper-rustls         = ["with-hyper", "hyper-rustls"]
with-hyper                = ["hyper", "hyper-multipart-rfc7578", "failure"]
with-actix                = ["actix-http", "actix-multipart-rfc7578", "awc", "derive_more"]
with-builder              = ["typed-builder"]
# Old features, kept for compatibility
actix                     = ["with-actix"]
builder                   = ["with-builder"]

[dependencies]
actix-http                = { version = "2.2", optional = true }
actix-multipart-rfc7578   = { version = "0.4", optional = true }
awc                       = { version = "2.0", optional = true }
bytes                     = "1.0"
derive_more               = { version = "0.99", optional = true }
failure                   = { version = "0.1", optional = true }
futures                   = "0.3"
http                      = "0.2"
<<<<<<< HEAD
hyper                     = { version = "0.13", optional = true }
hyper-tls                 = { version = "0.4", optional = true }
hyper-rustls              = { version = "0.20", optional = true }
hyper-multipart-rfc7578   = { version = "0.4.0-rc", optional = true }
multibase                 = "0.9"
=======
hyper                     = { version = "0.14", features = ["http1", "http2", "client"], optional = true }
hyper-tls                 = { version = "0.5", optional = true }
hyper-rustls              = { version = "0.22", optional = true }
hyper-multipart-rfc7578   = { version = "0.5", optional = true }
>>>>>>> 548304fd
serde                     = { version = "1.0", features = ["derive"] }
serde_json                = "1.0"
serde_urlencoded          = "0.7"
tokio                     = "1.2"
tokio-util                = { version = "0.6", features = ["codec"] }
tracing                   = "0.1"
walkdir                   = "2.3"
dirs                      = "3.0"
parity-multiaddr          = "0.11"
typed-builder             = { version = "0.9", optional = true }

[dev-dependencies]
actix-http                = "2.2"
actix-rt                  = "1.0"
awc                       = "2.0"
hyper                     = "0.14"
hyper-tls                 = "0.5"
tar                       = "0.4"
tokio                     = { version = "1.2", features = ["rt-multi-thread", "macros", "time"] }
tokio-stream              = { version = "0.1", features = ["time"] }
tracing-subscriber        = { version = "0.2", features = ["fmt"] }<|MERGE_RESOLUTION|>--- conflicted
+++ resolved
@@ -34,18 +34,11 @@
 failure                   = { version = "0.1", optional = true }
 futures                   = "0.3"
 http                      = "0.2"
-<<<<<<< HEAD
-hyper                     = { version = "0.13", optional = true }
-hyper-tls                 = { version = "0.4", optional = true }
-hyper-rustls              = { version = "0.20", optional = true }
-hyper-multipart-rfc7578   = { version = "0.4.0-rc", optional = true }
 multibase                 = "0.9"
-=======
 hyper                     = { version = "0.14", features = ["http1", "http2", "client"], optional = true }
 hyper-tls                 = { version = "0.5", optional = true }
 hyper-rustls              = { version = "0.22", optional = true }
 hyper-multipart-rfc7578   = { version = "0.5", optional = true }
->>>>>>> 548304fd
 serde                     = { version = "1.0", features = ["derive"] }
 serde_json                = "1.0"
 serde_urlencoded          = "0.7"
